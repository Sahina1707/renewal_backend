"""
URL configuration for Intelipro Insurance Policy Renewal System.
"""

from django.contrib import admin
from django.urls import path, include
from django.conf import settings
from django.conf.urls.static import static
from drf_spectacular.views import (
    SpectacularAPIView,
    SpectacularRedocView,
    SpectacularSwaggerView,
)
from rest_framework.permissions import AllowAny
from rest_framework.decorators import permission_classes
from django.http import JsonResponse

# Public schema view (allow docs without auth)
class PublicSchemaView(SpectacularAPIView):
    permission_classes = [AllowAny]

# API URL patterns
api_patterns = [
    # Authentication endpoints
    path('auth/', include('apps.authentication.urls')),

    # Core utilities
    path('core/', include('apps.core.urls')),

    # User management
    path('users/', include('apps.users.urls')),

    # Customer Verification endpoints
    path('verification/', include('apps.verification.urls')),

    # Core business endpoints
    path('customers/', include('apps.customers.urls')),
    path('policies/', include('apps.policies.urls')),
    path('campaigns/', include('apps.campaigns.urls')),
    path('audience_manager/',include('apps.audience_manager.urls')),
    path('templates/', include('apps.templates.urls')),
    path('policy_data/', include('apps.policy_data.urls')),
    path('files_upload/', include('apps.files_upload.urls')),
    path('channels/', include('apps.channels.urls')),
    path('distribution-channels/', include('apps.distribution_channel.urls')),
    path('hierarchy/', include('apps.hierarchy.urls')),
    path('case-tracking/', include('apps.case_tracking.urls')),
    path('case-logs/', include('apps.case_logs.urls')),
    path('case-details/', include('apps.case_details.urls')),
    path('cases/', include('apps.case_history.urls')),
    path('closed-cases/', include('apps.closed_cases.urls')),
    path('not-interested-cases/', include('apps.not_interested_cases.urls')),
    path('archived-cases/', include('apps.archived_cases.urls')),
    path('lost-cases/', include('apps.lost_cases.urls')),
    path('whatsapp-manager/',include('apps.whatsapp_manager.urls')),
    path('financial-profiles/', include('apps.customer_financial_profile.urls')),
    path('customer-assets/', include('apps.customer_assets.urls')),
    path('customer-vehicles/', include('apps.customer_vehicle.urls')),
    path('customer-policy-preferences/', include('apps.customer_policy_preferences.urls')),
    path('customer-family-medical-history/', include('apps.customer_family_medical_history.urls')),
    path('customer-payments/', include('apps.customer_payments.urls')),
    path('customer-payment-schedule/', include('apps.customer_payment_schedule.urls')),
    path('customer-communication-preferences/', include('apps.customer_communication_preferences.urls')),
    path('customer-installments/', include('apps.customer_installment.urls')),
    path('customers-files/', include('apps.customers_files.urls')),
    path('customer-insights/', include('apps.customer_insights.urls')),
    path('claims/', include('apps.claims.urls')),
    path('campaign_manager/',include('apps.campaign_manager.urls')),
    path('target-audience/', include('apps.target_audience.urls')),
    path('policy-timeline/', include('apps.policy_timeline.urls')),
    path('renewal-timeline/', include('apps.renewal_timeline.urls')),
    path('other-insurance-policies/', include('apps.other_insurance_policies.urls')),
    path('policy-features/', include('apps.policy_features.urls')),
    path('policy-additional-benefits/', include('apps.policy_additional_benefits.urls')),
    path('policy-coverages/', include('apps.policy_coverages.urls')),
    path('policy-exclusions/', include('apps.policy_exclusions.urls')),
    path('policy-conditions/', include('apps.policy_conditions.urls')),
    path("teams/", include("apps.teams.urls")),

    
    # path('communication-provider/', include('apps.communication_provider.urls')),  
    path('email-templates/', include('apps.email_templates.urls')),
    path('email-operations/', include('apps.email_operations.urls')),
    path('email-inbox/', include('apps.email_inbox.urls')),
    path('email-integration/', include('apps.email_integration.urls')),
    path('email-manager/', include('apps.email_manager.urls')),
    path('call-provider/',include('apps.call_provider.urls')),
    path('bot-calling-provider/', include('apps.bot_calling_provider.urls')),
    path('social/', include('apps.social_integration.urls')),


    # WhatsApp Integration endpoints
    path('offers/', include('apps.offers.urls')),
    path('dashboard/', include('apps.dashboard.urls')),
    path('upload-chatbot/', include('apps.upload_chatbot.urls')),
    path('case-tracking-chatbot/', include('apps.case_tracking_chatbot.urls')),
    path('closed-case-chatbot/', include('apps.closed_case_chatbot.urls')),
    path('policy-timeline-chatbot/', include('apps.policytimeline_chatbot.urls')),
    path('case-logs-chatbot/', include('apps.case_logs_chatbot.urls')),
    path('renewals/', include('apps.renewals.urls')),
<<<<<<< HEAD
    

=======
>>>>>>> 9a81a3f4

    # API Documentation
    path('schema/', PublicSchemaView.as_view(), name='schema'),
    path('docs/', SpectacularSwaggerView.as_view(url_name='schema'), name='swagger-ui'),
    path('redoc/', SpectacularRedocView.as_view(url_name='schema'), name='redoc'),

    # settings
    path('campaign-settings/',include('apps.campaign_management_settings.urls')),
    path('email-provider/', include('apps.email_provider.urls')),
    path('whatsapp_provider/', include('apps.whatsapp_provider.urls')),
    path('sms_provider/', include('apps.sms_provider.urls')),
    path("email-settings/", include("apps.email_settings.urls")),
    path("whatsapp_flow_settings/", include("apps.whatsapp_flow_settings.urls")),
    path("whatsapp_flow_management/", include("apps.whatsapp_flow_management.urls")),
]

# Main URL patterns
urlpatterns = [
    # Admin interface
    path(f'{settings.ADMIN_URL if hasattr(settings, "ADMIN_URL") else "admin/"}', admin.site.urls),
    
    # API endpoints
    path('api/', include(api_patterns)),
    
    # Health check endpoint (simple one for now)
    path('health/', lambda request: JsonResponse({'status': 'healthy'})),
]

# Serve media files in development
if settings.DEBUG:
    urlpatterns += static(settings.MEDIA_URL, document_root=settings.MEDIA_ROOT)
    urlpatterns += static(settings.STATIC_URL, document_root=settings.STATIC_ROOT)
    
    # Add debug toolbar URLs
    if 'debug_toolbar' in settings.INSTALLED_APPS:
        import debug_toolbar
        urlpatterns = [
            path('__debug__/', include(debug_toolbar.urls)),
        ] + urlpatterns

# Custom error handlers
handler400 = 'apps.core.views.bad_request'
handler403 = 'apps.core.views.permission_denied'
handler404 = 'apps.core.views.page_not_found'
handler500 = 'apps.core.views.server_error'

# Admin site customization
admin.site.site_header = 'Intelipro Insurance Renewal System'
admin.site.site_title = 'Intelipro Admin'
admin.site.index_title = 'Administration Dashboard' <|MERGE_RESOLUTION|>--- conflicted
+++ resolved
@@ -98,11 +98,8 @@
     path('policy-timeline-chatbot/', include('apps.policytimeline_chatbot.urls')),
     path('case-logs-chatbot/', include('apps.case_logs_chatbot.urls')),
     path('renewals/', include('apps.renewals.urls')),
-<<<<<<< HEAD
     
 
-=======
->>>>>>> 9a81a3f4
 
     # API Documentation
     path('schema/', PublicSchemaView.as_view(), name='schema'),
