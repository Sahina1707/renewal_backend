--- conflicted
+++ resolved
@@ -108,16 +108,13 @@
     'apps.case_logs_chatbot',
     'apps.teams',
     'apps.email_settings',
-<<<<<<< HEAD
     'apps.call_provider',
     'apps.bot_calling_provider',
     'apps.social_integration',
     
 
-=======
     'apps.whatsapp_flow_settings',
     'apps.whatsapp_flow_management',
->>>>>>> 9a81a3f4
     # 'apps.communications',
     # 'apps.emails',
     # 'apps.surveys',
