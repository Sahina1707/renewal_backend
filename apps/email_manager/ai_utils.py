--- conflicted
+++ resolved
@@ -2,13 +2,6 @@
 from django.conf import settings
 import json
 
-<<<<<<< HEAD
-def analyze_email_sentiment_and_intent(text: str):
-    client = OpenAI(
-    api_key=settings.OPENAI_API_KEY
-)
-    
-=======
 
 # Safe initialization of OpenAI client
 client = None
@@ -23,7 +16,6 @@
 
 
 def analyze_email_sentiment_and_intent(text: str):
->>>>>>> 328c0997
     try:
         # If no text, return neutral response
         if not text:
